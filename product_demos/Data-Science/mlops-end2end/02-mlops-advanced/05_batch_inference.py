# Databricks notebook source
# MAGIC %md
# MAGIC # Churn Prediction Model Inference
# MAGIC
# MAGIC ## Inference with the Champion model
# MAGIC
# MAGIC With Models in Unity Catalog, they can be loaded for use in batch inference pipelines. The generated predictions can used to devise customer retention strategies, or be used for analytics. The model in use is the __Champion__ model, and we will load this for use in our pipeline.
# MAGIC
# MAGIC <img src="https://github.com/cylee-db/dbdemos-resources/blob/main/images/product/mlops/advanced/banners/mlflow-uc-end-to-end-advanced-5.png?raw=true" width="1200">
# MAGIC
# MAGIC <!-- Collect usage data (view). Remove it to disable collection or disable tracker during installation. View README for more details.  -->
# MAGIC <img width="1px" src="https://ppxrzfxige.execute-api.us-west-2.amazonaws.com/v1/analytics?category=lakehouse&notebook=05_batch_inference&demo_name=mlops-end2end&event=VIEW">

# COMMAND ----------

# DBTITLE 1,Install MLflow version for model lineage in UC [for MLR < 15.2]
# MAGIC %pip install --quiet mlflow==2.14.3
# MAGIC dbutils.library.restartPython()

# COMMAND ----------

<<<<<<< HEAD
# MAGIC %pip install dbldatagen -qU
# MAGIC
# MAGIC
# MAGIC dbutils.library.restartPython()

# COMMAND ----------

# MAGIC %run ../_resources/00-setup $reset_all_data=false
=======
# MAGIC %run ../_resources/00-setup $adv_mlops=true $setup_adv_inference_data=true
>>>>>>> 6c2ca1eb

# COMMAND ----------

# MAGIC %md-sandbox
# MAGIC ##Deploying the model for batch inferences
# MAGIC
# MAGIC <!--img style="float: right; margin-left: 20px" width="600" src="https://github.com/QuentinAmbard/databricks-demo/raw/main/retail/resources/images/churn_batch_inference.gif" /-->
# MAGIC
# MAGIC Now that our model is available in the Unity Catalog Model Registry, we can load it to compute our inferences and save them in a table to start building dashboards.
# MAGIC
# MAGIC We will use MLFlow function to load a pyspark UDF and distribute our inference in the entire cluster. If the data is small, we can also load the model with plain python and use a pandas Dataframe.
# MAGIC
# MAGIC If you don't know how to start, you can get sample code from the __"Artifacts"__ page of the model's experiment run.

# COMMAND ----------

# MAGIC %md
# MAGIC ## Run inferences

# COMMAND ----------

# MAGIC %md
# MAGIC ### Batch inference on the Champion model
# MAGIC
# MAGIC We are ready to run inference on the Champion model. We will load the model as a Spark UDF and generate predictions for our customer records.
# MAGIC
# MAGIC For simplicity, we assume that features have been extracted for the new customer records and these are already stored in the feature table. These are typically done by separate feature engineering pipelines.

# COMMAND ----------

# DBTITLE 1,In a python notebook
from databricks.feature_engineering import FeatureEngineeringClient
import pyspark.sql.functions as F

# Load customer features to be scored
inference_df = spark.read.table("advanced_churn_cust_ids")

fe = FeatureEngineeringClient()

# Fully qualified model name
model_name = f"{catalog}.{db}.advanced_mlops_churn"

# Model URI
model_uri = f"models:/{model_name}@Champion"

# Batch score
preds_df = fe.score_batch(df=inference_df, model_uri=model_uri, result_type="string")
display(preds_df)

# COMMAND ----------

# MAGIC %md
# MAGIC
# MAGIC That's it! Our data can now be saved as a table and re-used by the Data Analyst / Marketing team to take special action and reduce Churn risk on these customers!
<<<<<<< HEAD

# COMMAND ----------

if dbutils.widgets.get("mode") == "True":
  mode="overwrite"
else:
  mode="append"

# COMMAND ----------

from datetime import datetime, timedelta
from pyspark.sql.functions import lit

# COMMAND ----------

# MAGIC %md 
# MAGIC ### OPTIONAL
# MAGIC **For Demo purposes:** 
# MAGIC * Simulate first batch with baseline model/version 1
# MAGIC * Simulate second batch with champion model/version 2

# COMMAND ----------

# Simulate first batch with baseline model/version "1"
this_timestamp = (datetime.now() + timedelta(days=-1)).timestamp()

predictions.sample(fraction=np.random.random()) \
           .withColumn(timestamp_col, lit(this_timestamp).cast("timestamp")) \
           .withColumn("Model_Version", lit("1")) \
           .write.format("delta").mode(mode).option("overwriteSchema", True) \
           .option("delta.enableChangeDataFeed", True) \
           .saveAsTable(f"{catalog}.{dbName}.{inference_table_name}")

# COMMAND ----------

# Simulate second batch with champion model/version "2"
this_timestamp = (datetime.now() + timedelta(days=-1)).timestamp()

predictions.sample(fraction=np.random.random()) \
          .withColumn(timestamp_col, lit(this_timestamp).cast("timestamp")) \
          .withColumn("Model_Version", lit("2")) \
          .write.format("delta").mode(mode).option("overwriteSchema", True) \
          .option("delta.enableChangeDataFeed", True) \
          .saveAsTable(f"{catalog}.{dbName}.{inference_table_name}")
=======
# MAGIC
# MAGIC Your data will also be available within Genie to answer any churn-related question using plain text english!
>>>>>>> 6c2ca1eb

# COMMAND ----------

# MAGIC %md
# MAGIC ### Save the predictions for monitoring
# MAGIC
# MAGIC Since we want to monitor the model and its predictions over time, we will save the predictions, along with information on the model used to produce them. This table can then be monitored for feature drift and prediction drift.
# MAGIC
# MAGIC Note that this table does not have the ground truth labels. These are usually collected and made available over time, and in many cases, may not even be available! However, this does not stop us from monitoring the data for drift, as that alone may be a sign that the model has to be retrained.
# MAGIC
# MAGIC The table displayed below is saved into `advanced_churn_offline_inference`. It includes the model version used for scoring, the model alias, the predictions and timestamp when the inference was made. It does not contain any labels.
# MAGIC

# COMMAND ----------

from mlflow import MlflowClient
from datetime import datetime

<<<<<<< HEAD
predictions.withColumn(timestamp_col, lit(this_timestamp).cast("timestamp")) \
           .withColumn("Model_Version", lit(model_version)) \
           .write.format("delta").mode(mode).option("overwriteSchema", True) \
           .option("delta.enableChangeDataFeed", True) \
           .saveAsTable(f"{catalog}.{dbName}.{inference_table_name}")

# COMMAND ----------

# MAGIC %md
# MAGIC ## Run inference on baseline/test table 
# MAGIC _Usually should be done once after model (re)training and promotion validation but put here for demo purposes_

# COMMAND ----------

# DBTITLE 1,Read baseline table
# Read baseline table without prediction and model version columns and select distinct to avoid dupes
baseline_df = spark.table(f"{catalog}.{db}.{inference_table_name}_baseline").drop("prediction", "Model_Version").distinct()

# COMMAND ----------

# DBTITLE 1,Batch score using provided feature values from baseline table
# Features included in baseline_df will be used rather than those stored in feature tables
baseline_predictions_df = fe.score_batch(
  df=baseline_df.withColumn(timestamp_col, lit(this_timestamp).cast("timestamp")), # Add dummy timestamp
  model_uri=model_uri,
  result_type=baseline_df.schema[label_col].dataType
)
=======
client = MlflowClient()

model = client.get_registered_model(name=model_name)
model_version = int(client.get_model_version_by_alias(name=model_name, alias="Champion").version)

# COMMAND ----------

import pyspark.sql.functions as F
from datetime import datetime, timedelta

offline_inference_df = preds_df.withColumn("model_name", F.lit(model_name)) \
                              .withColumn("model_version", F.lit(model_version)) \
                              .withColumn("model_alias", F.lit("Champion")) \
                              .withColumn("inference_timestamp", F.lit(datetime.now()- timedelta(days=2)))
>>>>>>> 6c2ca1eb

offline_inference_df.write.mode("overwrite") \
                    .saveAsTable("advanced_churn_offline_inference")

<<<<<<< HEAD
# DBTITLE 1,Append/Materialize to baseline table
baseline_predictions_df.withColumn("Model_Version", lit("model_version")) \
                        .write.format("delta").mode("append").option("overwriteSchema", True) \
                        .option("mergeSchema", "true") \
                        .saveAsTable(f"{catalog}.{db}.{inference_table_name}_baseline")
=======
display(offline_inference_df)
>>>>>>> 6c2ca1eb

# COMMAND ----------

# MAGIC %md
# MAGIC ### Congratulations! You have successfully used the model for batch inference.
# MAGIC
# MAGIC Let's look at how we can deploy this model as a REST API endpoint for real-time inference.
# MAGIC
<<<<<<< HEAD
# MAGIC Next steps:
# MAGIC * [Deploy and Serve model as REST API]($./06_serve_model)
# MAGIC * [Create monitor for model performance]($./07_model_monitoring)
# MAGIC * [Automate model re-training]($./08_retrain_churn_automl)

# COMMAND ----------

# MAGIC %md
# MAGIC ## Generate synthetic data _[Work-In-Progress]_
# MAGIC **TO-DO:**
# MAGIC - Move this to a seperate notebook under `_resources`
# MAGIC - Tweak distribution parameters to create significant `label`, `prediction` and (custom metric) `expected_loss` drifts (i.e. high `monthly_charges` with `churn`==Yes and `prediction`==No)

# COMMAND ----------

import dbldatagen as dg


dfSource = spark.read.table("dbdemos.retail_amine_elhelou.mlops_churn_inference_log")
analyzer = dg.DataAnalyzer(sparkSession=spark, df=dfSource)

display(analyzer.summarizeToDF())

# COMMAND ----------

# DBTITLE 1,Generates code - COPY the output
code =  dg.DataAnalyzer.scriptDataGeneratorFromSchema(dfSource.schema)

# COMMAND ----------

# DBTITLE 1,Paste here and change the params
import pyspark.sql.types


# Column definitions are stubs only - modify to generate correct data  
#
generation_spec = (
    dg.DataGenerator(sparkSession=spark, 
                     name='synthetic_data', 
                     rows=5000,
                     random=True,
                     )
    .withColumn('customer_id', 'string', template=r'dddd-AAAA')
    .withColumn('scoring_timestamp', 'timestamp', begin=(datetime.now() + timedelta(days=-30)), end=(datetime.now() + timedelta(days=-1)), interval="1 hour")
    .withColumn('churn', 'string', values=['No', 'Yes'], random=True, weights=[0.5, 0.5])
    .withColumn('gender', 'string', values=['Female', 'Male'], random=True, weights=[0.5, 0.5])
    .withColumn('senior_citizen', 'string', values=['No', 'Yes'], random=True, weights=[0.5, 0.5])
    .withColumn('partner', 'string', values=['No', 'Yes'], random=True, weights=[0.5, 0.5])
    .withColumn('dependents', 'string', values=['No', 'Yes'], random=True, weights=[0.5, 0.5])
    .withColumn('tenure', 'double', minValue=0.0, maxValue=72.0, step=1.0)
    .withColumn('phone_service', values=['No', 'Yes'], random=True, weights=[0.5, 0.5])
    .withColumn('multiple_lines', 'string', values=['No', 'Yes'], random=True, weights=[0.5, 0.5])
    .withColumn('internet_service', 'string', values=['No', 'Yes'], random=True, weights=[0.5, 0.5])
    .withColumn('online_security', 'string', values=['No', 'Yes'], random=True, weights=[0.5, 0.5])
    .withColumn('online_backup', 'string', values=['No', 'Yes'], random=True, weights=[0.5, 0.5])
    .withColumn('device_protection', 'string', values=['No', 'Yes'], random=True, weights=[0.5, 0.5])
    .withColumn('tech_support', 'string', values=['No', 'Yes'], random=True, weights=[0.5, 0.5])
    .withColumn('streaming_tv', 'string', values=['No', 'Yes'], random=True, weights=[0.5, 0.5])
    .withColumn('streaming_movies', 'string', values=['No', 'Yes'], random=True, weights=[0.5, 0.5])
    .withColumn('contract', 'string', values=['Month-to-month', 'One year','Two year'], random=True, weights=[0.3, 0.3, 0.4])
    .withColumn('paperless_billing', 'string', values=['No', 'Yes'], random=True, weights=[0.5, 0.5])
    .withColumn('payment_method', 'string', values=['Credit card (automatic)', 'Mailed check',
'Bank transfer (automatic)', 'Electronic check'], weights=[0.25, 0.25, 0.25, 0.25])
    .withColumn('monthly_charges', 'double', minValue=18.0, maxValue=118.0, step=0.5)
    .withColumn('total_charges', 'double', minValue=0.0, maxValue=8684.0, step=20)
    .withColumn('num_optional_services', 'double', minValue=0.0, maxValue=6.0, step=1)
    .withColumn('avg_price_increase', 'float', minValue=-19.0, maxValue=130.0, step=20)
    .withColumn('prediction', 'string', values=['No', 'Yes'], random=True, weights=[0.5, 0.5])
    .withColumn('Model_Version', 'string', values=['1', '2'], random=True, weights=[0.2, 0.8])
    )

# COMMAND ----------

df_synthetic_data = generation_spec.build()

# COMMAND ----------

display(df_synthetic_data)

# COMMAND ----------

df_synthetic_data.write.mode("append").saveAsTable(f"{catalog}.{db}.{inference_table_name}")
=======
# MAGIC Next:  [Serve the features and model in real-time]($./06_serve_features_and_model)
>>>>>>> 6c2ca1eb
<|MERGE_RESOLUTION|>--- conflicted
+++ resolved
@@ -19,18 +19,7 @@
 
 # COMMAND ----------
 
-<<<<<<< HEAD
-# MAGIC %pip install dbldatagen -qU
-# MAGIC
-# MAGIC
-# MAGIC dbutils.library.restartPython()
-
-# COMMAND ----------
-
-# MAGIC %run ../_resources/00-setup $reset_all_data=false
-=======
 # MAGIC %run ../_resources/00-setup $adv_mlops=true $setup_adv_inference_data=true
->>>>>>> 6c2ca1eb
 
 # COMMAND ----------
 
@@ -85,55 +74,8 @@
 # MAGIC %md
 # MAGIC
 # MAGIC That's it! Our data can now be saved as a table and re-used by the Data Analyst / Marketing team to take special action and reduce Churn risk on these customers!
-<<<<<<< HEAD
-
-# COMMAND ----------
-
-if dbutils.widgets.get("mode") == "True":
-  mode="overwrite"
-else:
-  mode="append"
-
-# COMMAND ----------
-
-from datetime import datetime, timedelta
-from pyspark.sql.functions import lit
-
-# COMMAND ----------
-
-# MAGIC %md 
-# MAGIC ### OPTIONAL
-# MAGIC **For Demo purposes:** 
-# MAGIC * Simulate first batch with baseline model/version 1
-# MAGIC * Simulate second batch with champion model/version 2
-
-# COMMAND ----------
-
-# Simulate first batch with baseline model/version "1"
-this_timestamp = (datetime.now() + timedelta(days=-1)).timestamp()
-
-predictions.sample(fraction=np.random.random()) \
-           .withColumn(timestamp_col, lit(this_timestamp).cast("timestamp")) \
-           .withColumn("Model_Version", lit("1")) \
-           .write.format("delta").mode(mode).option("overwriteSchema", True) \
-           .option("delta.enableChangeDataFeed", True) \
-           .saveAsTable(f"{catalog}.{dbName}.{inference_table_name}")
-
-# COMMAND ----------
-
-# Simulate second batch with champion model/version "2"
-this_timestamp = (datetime.now() + timedelta(days=-1)).timestamp()
-
-predictions.sample(fraction=np.random.random()) \
-          .withColumn(timestamp_col, lit(this_timestamp).cast("timestamp")) \
-          .withColumn("Model_Version", lit("2")) \
-          .write.format("delta").mode(mode).option("overwriteSchema", True) \
-          .option("delta.enableChangeDataFeed", True) \
-          .saveAsTable(f"{catalog}.{dbName}.{inference_table_name}")
-=======
 # MAGIC
 # MAGIC Your data will also be available within Genie to answer any churn-related question using plain text english!
->>>>>>> 6c2ca1eb
 
 # COMMAND ----------
 
@@ -152,35 +94,6 @@
 from mlflow import MlflowClient
 from datetime import datetime
 
-<<<<<<< HEAD
-predictions.withColumn(timestamp_col, lit(this_timestamp).cast("timestamp")) \
-           .withColumn("Model_Version", lit(model_version)) \
-           .write.format("delta").mode(mode).option("overwriteSchema", True) \
-           .option("delta.enableChangeDataFeed", True) \
-           .saveAsTable(f"{catalog}.{dbName}.{inference_table_name}")
-
-# COMMAND ----------
-
-# MAGIC %md
-# MAGIC ## Run inference on baseline/test table 
-# MAGIC _Usually should be done once after model (re)training and promotion validation but put here for demo purposes_
-
-# COMMAND ----------
-
-# DBTITLE 1,Read baseline table
-# Read baseline table without prediction and model version columns and select distinct to avoid dupes
-baseline_df = spark.table(f"{catalog}.{db}.{inference_table_name}_baseline").drop("prediction", "Model_Version").distinct()
-
-# COMMAND ----------
-
-# DBTITLE 1,Batch score using provided feature values from baseline table
-# Features included in baseline_df will be used rather than those stored in feature tables
-baseline_predictions_df = fe.score_batch(
-  df=baseline_df.withColumn(timestamp_col, lit(this_timestamp).cast("timestamp")), # Add dummy timestamp
-  model_uri=model_uri,
-  result_type=baseline_df.schema[label_col].dataType
-)
-=======
 client = MlflowClient()
 
 model = client.get_registered_model(name=model_name)
@@ -195,20 +108,11 @@
                               .withColumn("model_version", F.lit(model_version)) \
                               .withColumn("model_alias", F.lit("Champion")) \
                               .withColumn("inference_timestamp", F.lit(datetime.now()- timedelta(days=2)))
->>>>>>> 6c2ca1eb
 
 offline_inference_df.write.mode("overwrite") \
                     .saveAsTable("advanced_churn_offline_inference")
 
-<<<<<<< HEAD
-# DBTITLE 1,Append/Materialize to baseline table
-baseline_predictions_df.withColumn("Model_Version", lit("model_version")) \
-                        .write.format("delta").mode("append").option("overwriteSchema", True) \
-                        .option("mergeSchema", "true") \
-                        .saveAsTable(f"{catalog}.{db}.{inference_table_name}_baseline")
-=======
 display(offline_inference_df)
->>>>>>> 6c2ca1eb
 
 # COMMAND ----------
 
@@ -217,89 +121,4 @@
 # MAGIC
 # MAGIC Let's look at how we can deploy this model as a REST API endpoint for real-time inference.
 # MAGIC
-<<<<<<< HEAD
-# MAGIC Next steps:
-# MAGIC * [Deploy and Serve model as REST API]($./06_serve_model)
-# MAGIC * [Create monitor for model performance]($./07_model_monitoring)
-# MAGIC * [Automate model re-training]($./08_retrain_churn_automl)
-
-# COMMAND ----------
-
-# MAGIC %md
-# MAGIC ## Generate synthetic data _[Work-In-Progress]_
-# MAGIC **TO-DO:**
-# MAGIC - Move this to a seperate notebook under `_resources`
-# MAGIC - Tweak distribution parameters to create significant `label`, `prediction` and (custom metric) `expected_loss` drifts (i.e. high `monthly_charges` with `churn`==Yes and `prediction`==No)
-
-# COMMAND ----------
-
-import dbldatagen as dg
-
-
-dfSource = spark.read.table("dbdemos.retail_amine_elhelou.mlops_churn_inference_log")
-analyzer = dg.DataAnalyzer(sparkSession=spark, df=dfSource)
-
-display(analyzer.summarizeToDF())
-
-# COMMAND ----------
-
-# DBTITLE 1,Generates code - COPY the output
-code =  dg.DataAnalyzer.scriptDataGeneratorFromSchema(dfSource.schema)
-
-# COMMAND ----------
-
-# DBTITLE 1,Paste here and change the params
-import pyspark.sql.types
-
-
-# Column definitions are stubs only - modify to generate correct data  
-#
-generation_spec = (
-    dg.DataGenerator(sparkSession=spark, 
-                     name='synthetic_data', 
-                     rows=5000,
-                     random=True,
-                     )
-    .withColumn('customer_id', 'string', template=r'dddd-AAAA')
-    .withColumn('scoring_timestamp', 'timestamp', begin=(datetime.now() + timedelta(days=-30)), end=(datetime.now() + timedelta(days=-1)), interval="1 hour")
-    .withColumn('churn', 'string', values=['No', 'Yes'], random=True, weights=[0.5, 0.5])
-    .withColumn('gender', 'string', values=['Female', 'Male'], random=True, weights=[0.5, 0.5])
-    .withColumn('senior_citizen', 'string', values=['No', 'Yes'], random=True, weights=[0.5, 0.5])
-    .withColumn('partner', 'string', values=['No', 'Yes'], random=True, weights=[0.5, 0.5])
-    .withColumn('dependents', 'string', values=['No', 'Yes'], random=True, weights=[0.5, 0.5])
-    .withColumn('tenure', 'double', minValue=0.0, maxValue=72.0, step=1.0)
-    .withColumn('phone_service', values=['No', 'Yes'], random=True, weights=[0.5, 0.5])
-    .withColumn('multiple_lines', 'string', values=['No', 'Yes'], random=True, weights=[0.5, 0.5])
-    .withColumn('internet_service', 'string', values=['No', 'Yes'], random=True, weights=[0.5, 0.5])
-    .withColumn('online_security', 'string', values=['No', 'Yes'], random=True, weights=[0.5, 0.5])
-    .withColumn('online_backup', 'string', values=['No', 'Yes'], random=True, weights=[0.5, 0.5])
-    .withColumn('device_protection', 'string', values=['No', 'Yes'], random=True, weights=[0.5, 0.5])
-    .withColumn('tech_support', 'string', values=['No', 'Yes'], random=True, weights=[0.5, 0.5])
-    .withColumn('streaming_tv', 'string', values=['No', 'Yes'], random=True, weights=[0.5, 0.5])
-    .withColumn('streaming_movies', 'string', values=['No', 'Yes'], random=True, weights=[0.5, 0.5])
-    .withColumn('contract', 'string', values=['Month-to-month', 'One year','Two year'], random=True, weights=[0.3, 0.3, 0.4])
-    .withColumn('paperless_billing', 'string', values=['No', 'Yes'], random=True, weights=[0.5, 0.5])
-    .withColumn('payment_method', 'string', values=['Credit card (automatic)', 'Mailed check',
-'Bank transfer (automatic)', 'Electronic check'], weights=[0.25, 0.25, 0.25, 0.25])
-    .withColumn('monthly_charges', 'double', minValue=18.0, maxValue=118.0, step=0.5)
-    .withColumn('total_charges', 'double', minValue=0.0, maxValue=8684.0, step=20)
-    .withColumn('num_optional_services', 'double', minValue=0.0, maxValue=6.0, step=1)
-    .withColumn('avg_price_increase', 'float', minValue=-19.0, maxValue=130.0, step=20)
-    .withColumn('prediction', 'string', values=['No', 'Yes'], random=True, weights=[0.5, 0.5])
-    .withColumn('Model_Version', 'string', values=['1', '2'], random=True, weights=[0.2, 0.8])
-    )
-
-# COMMAND ----------
-
-df_synthetic_data = generation_spec.build()
-
-# COMMAND ----------
-
-display(df_synthetic_data)
-
-# COMMAND ----------
-
-df_synthetic_data.write.mode("append").saveAsTable(f"{catalog}.{db}.{inference_table_name}")
-=======
-# MAGIC Next:  [Serve the features and model in real-time]($./06_serve_features_and_model)
->>>>>>> 6c2ca1eb
+# MAGIC Next:  [Serve the features and model in real-time]($./06_serve_features_and_model)